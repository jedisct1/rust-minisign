--- conflicted
+++ resolved
@@ -12,11 +12,7 @@
 
 [dependencies]
 base64 = "0.10"
-<<<<<<< HEAD
-getrandom = "0.1.6"
-=======
-getrandom = { version = "0.1.3", features = ["std"] }
->>>>>>> ca212784
+getrandom = { version = "0.1.10", features = ["std"] }
 scrypt = { version = "0.2", default-features = false }
 
 [target.'cfg(any(windows, unix))'.dependencies]
